/*
 * Copyright (C) 2019 TU Dresden
 * All rights reserved.
 *
 * Authors:
 *   Christian Menard
 */

#include "reactor-cpp/port.hh"

#include "reactor-cpp/assert.hh"
#include "reactor-cpp/environment.hh"
#include "reactor-cpp/reaction.hh"

namespace reactor {

void BasePort::base_bind_to(BasePort* port) {
  reactor_assert(port != nullptr);
  reactor_assert(this->environment() == port->environment()); // NOLINT
  validate(!port->has_inward_binding(), "Ports may only be connected once");
<<<<<<< HEAD
  validate(!this->has_dependencies(), "Ports with dependencies may not be connected to other ports");
  validate(!port->has_anti_dependencies(), "Ports with anti_dependencies may not be connected to other ports");
=======
  validate(!port->has_antidependencies(), "Ports with antidependencies may not be connected to other ports");
>>>>>>> 6d196c8b
  assert_phase(this, Environment::Phase::Assembly);
  if (this->is_input() && port->is_input()) {
    validate(this->container() == port->container()->container(),
             "An input port A may only be bound to another input port B if B is "
             "contained by a reactor that in turn is contained by the reactor of A");
  } else if (this->is_output() && port->is_input()) {
    validate(this->container()->container() == port->container()->container(),
             "An output port can only be bound to an input port if both ports "
             "belong to reactors in the same hierarichal level");
  } else if (this->is_output() && port->is_output()) {
    validate(this->container()->container() == port->container(),
             "An output port A may only be bound to another output port B if A is "
             "contained by a reactor that in turn is contained by the reactor of B");
  } else {
    throw std::runtime_error("unexpected case");
  }

  port->inward_binding_ = this;
  reactor_assert(this->outward_bindings_.insert(port).second);
}

void BasePort::register_dependency(Reaction* reaction, bool is_trigger) noexcept {
  reactor_assert(reaction != nullptr);
  reactor_assert(this->environment() == reaction->environment()); // NOLINT
  validate(!this->has_outward_bindings(), "Dependencies may no be declared on ports with an outward binding!");
  assert_phase(this, Environment::Phase::Assembly);

  if (this->is_input()) {
    validate(this->container() == reaction->container(), "Dependent input ports must belong to the same reactor as the "
                                                         "reaction");
  } else {
    validate(this->container()->container() == reaction->container(),
             "Dependent output ports must belong to a contained reactor");
  }

  reactor_assert(dependencies_.insert(reaction).second);
  if (is_trigger) {
    reactor_assert(triggers_.insert(reaction).second);
  }
}

void BasePort::register_antidependency(Reaction* reaction) noexcept {
  reactor_assert(reaction != nullptr);
  reactor_assert(this->environment() == reaction->environment()); // NOLINT
  validate(!this->has_inward_binding(), "Antidependencies may no be declared on ports with an inward binding!");
  assert_phase(this, Environment::Phase::Assembly);

  if (this->is_output()) {
    validate(this->container() == reaction->container(),
             "Antidependent output ports must belong to the same reactor as "
             "the reaction");
  } else {
    validate(this->container()->container() == reaction->container(),
             "Antidependent input ports must belong to a contained reactor");
  }

  reactor_assert(anti_dependencies_.insert(reaction).second);
}

[[maybe_unused]] auto Port<void>::typed_outward_bindings() const noexcept -> const std::set<Port<void>*>& {
  // this is undefined behavior and should be changed
  return reinterpret_cast<const std::set<Port<void>*>&>(outward_bindings()); // NOLINT C++20 std::bit_cast
}

auto Port<void>::typed_inward_binding() const noexcept -> Port<void>* {
  // we can use a reinterpret cast here since we know that this port is always
  // connected with another Port<T>.
  return reinterpret_cast<Port<void>*>(inward_binding()); // NOLINT
}

void Port<void>::set() {
  validate(!has_inward_binding(), "set() may only be called on a ports that do not have an inward "
                                  "binding!");
  auto* scheduler = environment()->scheduler();
  scheduler->set_port(this);
  this->present_ = true;
}

} // namespace reactor<|MERGE_RESOLUTION|>--- conflicted
+++ resolved
@@ -18,12 +18,7 @@
   reactor_assert(port != nullptr);
   reactor_assert(this->environment() == port->environment()); // NOLINT
   validate(!port->has_inward_binding(), "Ports may only be connected once");
-<<<<<<< HEAD
-  validate(!this->has_dependencies(), "Ports with dependencies may not be connected to other ports");
-  validate(!port->has_anti_dependencies(), "Ports with anti_dependencies may not be connected to other ports");
-=======
-  validate(!port->has_antidependencies(), "Ports with antidependencies may not be connected to other ports");
->>>>>>> 6d196c8b
+  validate(!port->has_anti_dependencies(), "Ports with anti dependencies may not be connected to other ports");
   assert_phase(this, Environment::Phase::Assembly);
   if (this->is_input() && port->is_input()) {
     validate(this->container() == port->container()->container(),
