/*
 * Copyright (C) 2019 TU Dresden
 * All rights reserved.
 *
 * Authors:
 *   Christian Menard
 */

#include "reactor-cpp/port.hh"

#include "reactor-cpp/assert.hh"
#include "reactor-cpp/connection.hh"
#include "reactor-cpp/environment.hh"
#include "reactor-cpp/reaction.hh"
#include "reactor-cpp/statistics.hh"

namespace reactor {

<<<<<<< HEAD
void BasePort::register_dependency(Reaction* reaction, bool is_trigger) noexcept {
  reactor_assert(reaction != nullptr);
  reactor_assert(this->environment() == reaction->environment()); // NOLINT
  // validate(!this->has_outward_bindings(), "Dependencies may no be declared on ports with an outward binding!");
  assert_phase(this, Environment::Phase::Assembly);
=======
void BasePort::base_bind_to(BasePort* port) {
  reactor_assert(port != nullptr);
  reactor_assert(this->environment() == port->environment());
  validate(!port->has_inward_binding(), "Ports may only be connected once");
  validate(!port->has_anti_dependencies(), "Ports with anti dependencies may not be connected to other ports");
  assert_phase(this, Phase::Assembly);
  if (this->is_input() && port->is_input()) {
    validate(this->container() == port->container()->container(),
             "An input port A may only be bound to another input port B if B is contained by a reactor that in turn is "
             "contained by the reactor of A");
  } else if (this->is_input() && port->is_output()) {
    validate(
        this->container() == port->container(),
        "An input port A may only be bound directly to an output port B if A and B are contained by the same reactor.");
  } else if (this->is_output() && port->is_input()) {
    validate(this->container()->container() == port->container()->container(),
             "An output port can only be bound to an input port if both ports belong to reactors in the same "
             "hierarichal level");
  } else if (this->is_output() && port->is_output()) {
    validate(this->container()->container() == port->container(),
             "An output port A may only be bound to another output port B if A is contained by a reactor that in turn "
             "is contained by the reactor of B");
  } else {
    throw std::runtime_error("invalid connection");
  }

  port->inward_binding_ = this;
  [[maybe_unused]] bool result = this->outward_bindings_.insert(port).second;
  reactor_assert(result);

  Statistics::increment_connections();
}

void BasePort::register_dependency(Reaction* reaction, bool is_trigger) noexcept {
  reactor_assert(reaction != nullptr);
  reactor_assert(this->environment() == reaction->environment());
  validate(!this->has_outward_bindings(), "Dependencies may no be declared on ports with an outward binding!");
  assert_phase(this, Phase::Assembly);
>>>>>>> b607f1f6

  if (this->is_input()) {
    validate(this->container() == reaction->container(), "Dependent input ports must belong to the same reactor as the "
                                                         "reaction");
  } else {
    validate(this->container()->container() == reaction->container(),
             "Dependent output ports must belong to a contained reactor");
  }

  [[maybe_unused]] bool result = dependencies_.insert(reaction).second;
  reactor_assert(result);
  if (is_trigger) {
    result = triggers_.insert(reaction).second;
    reactor_assert(result);
  }
}

void BasePort::register_antidependency(Reaction* reaction) noexcept {
  reactor_assert(reaction != nullptr);
<<<<<<< HEAD
  reactor_assert(this->environment() == reaction->environment()); // NOLINT
  // validate(!this->has_inward_binding(), "Antidependencies may no be declared on ports with an inward binding!");
  assert_phase(this, Environment::Phase::Assembly);
=======
  reactor_assert(this->environment() == reaction->environment());
  validate(!this->has_inward_binding(), "Antidependencies may no be declared on ports with an inward binding!");
  assert_phase(this, Phase::Assembly);
>>>>>>> b607f1f6

  if (this->is_output()) {
    validate(this->container() == reaction->container(),
             "Antidependent output ports must belong to the same reactor as "
             "the reaction");
  } else {
    validate(this->container()->container() == reaction->container(),
             "Antidependent input ports must belong to a contained reactor");
  }
<<<<<<< HEAD
=======

  [[maybe_unused]] bool result = anti_dependencies_.insert(reaction).second;
  reactor_assert(result);
}

[[maybe_unused]] auto Port<void>::typed_outward_bindings() const noexcept -> const std::set<Port<void>*>& {
  // this is undefined behavior and should be changed
  return reinterpret_cast<const std::set<Port<void>*>&>(outward_bindings()); // NOLINT C++20 std::bit_cast
}

auto Port<void>::typed_inward_binding() const noexcept -> Port<void>* {
  // we can use a reinterpret cast here since we know that this port is always
  // connected with another Port<T>.
  return reinterpret_cast<Port<void>*>(inward_binding()); // NOLINT
>>>>>>> b607f1f6
}

void Port<void>::set() {
  validate(!has_inward_binding(), "set() may only be called on ports that do not have an inward "
                                  "binding!");

  this->present_ = true;

  this->invoke_set_callback();

  for (auto* const outward : outward_bindings_) {
    outward->set();
  };

  auto* scheduler = environment()->scheduler();
  // this is the start of a crime scene further investigation may lead to psychological terror
  // we insert here everything in batches to reduce how often the env needs to be loaded from main memory
  // when every port would insert itself individually
  if (!outward_bindings_.empty()) {
    scheduler->set_ports<reactor::Port<void>>(std::end(outward_bindings_), std::end(outward_bindings_));
  }
  if (!triggers().empty()) {
    scheduler->set_triggers(std::begin(triggers()), std::end(triggers()));
  }
}

void Port<void>::pull_connection(const ConnectionProperties& properties, const std::vector<BasePort*>& downstream) {
  Connection<void>* connection = nullptr;
  if (properties.type_ == ConnectionType::Delayed) {
    connection =
        new DelayedConnection<void>{this->name() + "_delayed_connection", this->container(), properties.delay_};
  }
  if (properties.type_ == ConnectionType::Physical) {
    connection =
        new PhysicalConnection<void>{this->name() + "_physical_connection", this->container(), properties.delay_};
  }

  if (connection != nullptr) {
    connection->bind_downstream_ports(downstream);
    connection->bind_upstream_port(this);
    this->register_set_callback(connection->upstream_set_callback());
    this->container()->register_connection(connection);
  }
}

// This function can be used to chain two callbacks. This mechanism is not
// very efficient if many callbacks are registered on the same port. However,
// it is more efficient than, e.g., a vector of callbacks if usually only one
// callback is registered. At the moment, we use at most two callbacks on the
// same port (one if the port is in a multiport, and one if it is upstream of
// a delayed connection).
auto compose_callbacks(const PortCallback& callback1, const PortCallback& callback2) -> PortCallback {
  return [=](const BasePort& port) {
    callback1(port);
    callback2(port);
  };
}

void BasePort::register_set_callback(const PortCallback& callback) {
  if (set_callback_ == nullptr) {
    set_callback_ = callback;
  } else {
    set_callback_ = compose_callbacks(set_callback_, callback);
  }
}

void BasePort::register_clean_callback(const PortCallback& callback) {
  if (clean_callback_ == nullptr) {
    clean_callback_ = callback;
  } else {
    clean_callback_ = compose_callbacks(clean_callback_, callback);
  }
}

} // namespace reactor<|MERGE_RESOLUTION|>--- conflicted
+++ resolved
@@ -16,52 +16,10 @@
 
 namespace reactor {
 
-<<<<<<< HEAD
-void BasePort::register_dependency(Reaction* reaction, bool is_trigger) noexcept {
-  reactor_assert(reaction != nullptr);
-  reactor_assert(this->environment() == reaction->environment()); // NOLINT
-  // validate(!this->has_outward_bindings(), "Dependencies may no be declared on ports with an outward binding!");
-  assert_phase(this, Environment::Phase::Assembly);
-=======
-void BasePort::base_bind_to(BasePort* port) {
-  reactor_assert(port != nullptr);
-  reactor_assert(this->environment() == port->environment());
-  validate(!port->has_inward_binding(), "Ports may only be connected once");
-  validate(!port->has_anti_dependencies(), "Ports with anti dependencies may not be connected to other ports");
-  assert_phase(this, Phase::Assembly);
-  if (this->is_input() && port->is_input()) {
-    validate(this->container() == port->container()->container(),
-             "An input port A may only be bound to another input port B if B is contained by a reactor that in turn is "
-             "contained by the reactor of A");
-  } else if (this->is_input() && port->is_output()) {
-    validate(
-        this->container() == port->container(),
-        "An input port A may only be bound directly to an output port B if A and B are contained by the same reactor.");
-  } else if (this->is_output() && port->is_input()) {
-    validate(this->container()->container() == port->container()->container(),
-             "An output port can only be bound to an input port if both ports belong to reactors in the same "
-             "hierarichal level");
-  } else if (this->is_output() && port->is_output()) {
-    validate(this->container()->container() == port->container(),
-             "An output port A may only be bound to another output port B if A is contained by a reactor that in turn "
-             "is contained by the reactor of B");
-  } else {
-    throw std::runtime_error("invalid connection");
-  }
-
-  port->inward_binding_ = this;
-  [[maybe_unused]] bool result = this->outward_bindings_.insert(port).second;
-  reactor_assert(result);
-
-  Statistics::increment_connections();
-}
-
 void BasePort::register_dependency(Reaction* reaction, bool is_trigger) noexcept {
   reactor_assert(reaction != nullptr);
   reactor_assert(this->environment() == reaction->environment());
-  validate(!this->has_outward_bindings(), "Dependencies may no be declared on ports with an outward binding!");
   assert_phase(this, Phase::Assembly);
->>>>>>> b607f1f6
 
   if (this->is_input()) {
     validate(this->container() == reaction->container(), "Dependent input ports must belong to the same reactor as the "
@@ -81,15 +39,9 @@
 
 void BasePort::register_antidependency(Reaction* reaction) noexcept {
   reactor_assert(reaction != nullptr);
-<<<<<<< HEAD
-  reactor_assert(this->environment() == reaction->environment()); // NOLINT
-  // validate(!this->has_inward_binding(), "Antidependencies may no be declared on ports with an inward binding!");
-  assert_phase(this, Environment::Phase::Assembly);
-=======
   reactor_assert(this->environment() == reaction->environment());
   validate(!this->has_inward_binding(), "Antidependencies may no be declared on ports with an inward binding!");
   assert_phase(this, Phase::Assembly);
->>>>>>> b607f1f6
 
   if (this->is_output()) {
     validate(this->container() == reaction->container(),
@@ -99,8 +51,6 @@
     validate(this->container()->container() == reaction->container(),
              "Antidependent input ports must belong to a contained reactor");
   }
-<<<<<<< HEAD
-=======
 
   [[maybe_unused]] bool result = anti_dependencies_.insert(reaction).second;
   reactor_assert(result);
@@ -108,14 +58,13 @@
 
 [[maybe_unused]] auto Port<void>::typed_outward_bindings() const noexcept -> const std::set<Port<void>*>& {
   // this is undefined behavior and should be changed
-  return reinterpret_cast<const std::set<Port<void>*>&>(outward_bindings()); // NOLINT C++20 std::bit_cast
+  return reinterpret_cast<const std::set<Port<void>*>&>(outward_bindings_); // NOLINT C++20 std::bit_cast
 }
 
 auto Port<void>::typed_inward_binding() const noexcept -> Port<void>* {
   // we can use a reinterpret cast here since we know that this port is always
   // connected with another Port<T>.
-  return reinterpret_cast<Port<void>*>(inward_binding()); // NOLINT
->>>>>>> b607f1f6
+  return reinterpret_cast<Port<void>*>(inward_binding_); // NOLINT
 }
 
 void Port<void>::set() {
