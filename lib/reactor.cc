--- conflicted
+++ resolved
@@ -30,13 +30,8 @@
   // when this constructor is executed. dynamic_cast only works for
   // completely constructed objects. Technically, the casts here return
   // invalid pointers as the objects they point to do not yet
-<<<<<<< HEAD
   // exists. However, we are good as long as we only store  the pointer and do
-  // not dereference it before construction is completeted.
-=======
-  // exists. However, we are good as long as we only store the pointer and do
-  // not de reference it before construction is completed.
->>>>>>> b8e3976b
+  // not dereference it before construction is completed.
   // It works, but maybe there is some nicer way of doing this...
   switch (type) {
   case Type::Action:
