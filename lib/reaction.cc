/*
 * Copyright (C) 2019 TU Dresden
 * All rights reserved.
 *
 * Authors:
 *   Christian Menard
 */

#include <utility>

#include "reactor-cpp/reaction.hh"

#include "reactor-cpp/action.hh"
#include "reactor-cpp/assert.hh"
#include "reactor-cpp/environment.hh"
#include "reactor-cpp/port.hh"

namespace reactor {

Reaction::Reaction(const std::string& name, int priority, Reactor* container, std::function<void(void)> body)
    : ReactorElement(name, ReactorElement::Type::Reaction, container)
    , priority_(priority)
    , body_(std::move(std::move(body))) {
  reactor_assert(priority != 0);
}

void Reaction::declare_trigger(BaseAction* action) {
  reactor_assert(action != nullptr);
  reactor_assert(this->environment() == action->environment());
  assert_phase(this, Phase::Assembly);
  validate(this->container() == action->container(), "Action triggers must belong to the same reactor as the triggered "
                                                     "reaction");

  [[maybe_unused]] bool result = action_triggers_.insert(action).second;
  reactor_assert(result);
  action->register_trigger(this);
}

void Reaction::declare_schedulable_action(BaseAction* action) {
  reactor_assert(action != nullptr);
  reactor_assert(this->environment() == action->environment());
  assert_phase(this, Phase::Assembly);
  validate(this->container() == action->container(), "Scheduable actions must belong to the same reactor as the "
                                                     "triggered reaction");

  [[maybe_unused]] bool result = scheduable_actions_.insert(action).second;
  reactor_assert(result);
  action->register_scheduler(this);
}

void Reaction::declare_antidependency(BasePort* port) {
  reactor_assert(port != nullptr);
  reactor_assert(this->environment() == port->environment());
<<<<<<< HEAD
  assert_phase(this, Environment::Phase::Assembly);
=======
  assert_phase(this, Phase::Assembly);
>>>>>>> b607f1f6

  if (port->is_output()) {
    validate(this->container() == port->container(), "Antidependent output ports must belong to the same reactor as "
                                                     "the reaction");
  } else {
    validate(this->container() == port->container()->container(),
             "Antidependent input ports must belong to a contained reactor");
  }

<<<<<<< HEAD
  reactor_assert(antidependencies_.insert(port).second);
  port->register_antidependency(this);
}

void Reaction::declare_trigger(BasePort* port) {
=======
  [[maybe_unused]] bool result = port_trigger_.insert(port).second;
  reactor_assert(result);
  result = dependencies_.insert(port).second;
  reactor_assert(result);
  port->register_dependency(this, true);
}

void Reaction::declare_dependency(BasePort* port) {
  reactor_assert(port != nullptr);
  reactor_assert(this->environment() == port->environment());
  assert_phase(this, Phase::Assembly);

  if (port->is_input()) {
    validate(this->container() == port->container(), "Dependent input ports must belong to the same reactor as the "
                                                     "reaction");
  } else {
    validate(this->container() == port->container()->container(),
             "Dependent output ports must belong to a contained reactor");
  }

  [[maybe_unused]] bool result = dependencies_.insert(port).second;
  reactor_assert(result);
  port->register_dependency(this, false);
}
>>>>>>> b607f1f6

  reactor_assert(port != nullptr);
  reactor_assert(this->environment() == port->environment());
<<<<<<< HEAD
  reactor_assert(this->environment()->phase() == Environment::Phase::Assembly);
  assert_phase(this, Environment::Phase::Assembly);
=======
  assert_phase(this, Phase::Assembly);
>>>>>>> b607f1f6

  if (port->is_input()) {
    validate(this->container() == port->container(),
             "Input port triggers must belong to the same reactor as the triggered "
             "reaction");
  } else {
    validate(this->container() == port->container()->container(),
             "Output port triggers must belong to a contained reactor");
  }

<<<<<<< HEAD
  reactor_assert(port_trigger_.insert(port).second);
  port->register_dependency(this, true);
=======
  [[maybe_unused]] bool result = antidependencies_.insert(port).second;
  reactor_assert(result);
  port->register_antidependency(this);
>>>>>>> b607f1f6
}

void Reaction::trigger() {
  if (has_deadline()) {
    reactor_assert(deadline_handler_ != nullptr);
    auto lag = Reactor::get_physical_time() - container()->get_logical_time();
    if (lag > deadline_) {
      deadline_handler_();
      return;
    }
  }

  body_();
}

void Reaction::set_deadline_impl(Duration deadline, const std::function<void(void)>& handler) {
  reactor_assert(!has_deadline());
  reactor_assert(handler != nullptr);
  this->deadline_ = deadline;
  this->deadline_handler_ = handler;
}

void Reaction::set_index(unsigned index) {
  validate(this->environment()->phase() == Phase::Assembly, "Reaction indexes may only be set during assembly phase!");
  this->index_ = index;
}

} // namespace reactor<|MERGE_RESOLUTION|>--- conflicted
+++ resolved
@@ -48,30 +48,20 @@
   action->register_scheduler(this);
 }
 
-void Reaction::declare_antidependency(BasePort* port) {
+void Reaction::declare_trigger(BasePort* port) {
   reactor_assert(port != nullptr);
   reactor_assert(this->environment() == port->environment());
-<<<<<<< HEAD
-  assert_phase(this, Environment::Phase::Assembly);
-=======
   assert_phase(this, Phase::Assembly);
->>>>>>> b607f1f6
 
-  if (port->is_output()) {
-    validate(this->container() == port->container(), "Antidependent output ports must belong to the same reactor as "
-                                                     "the reaction");
+  if (port->is_input()) {
+    validate(this->container() == port->container(),
+             "Input port triggers must belong to the same reactor as the triggered "
+             "reaction");
   } else {
     validate(this->container() == port->container()->container(),
-             "Antidependent input ports must belong to a contained reactor");
+             "Output port triggers must belong to a contained reactor");
   }
 
-<<<<<<< HEAD
-  reactor_assert(antidependencies_.insert(port).second);
-  port->register_antidependency(this);
-}
-
-void Reaction::declare_trigger(BasePort* port) {
-=======
   [[maybe_unused]] bool result = port_trigger_.insert(port).second;
   reactor_assert(result);
   result = dependencies_.insert(port).second;
@@ -96,34 +86,23 @@
   reactor_assert(result);
   port->register_dependency(this, false);
 }
->>>>>>> b607f1f6
 
+void Reaction::declare_antidependency(BasePort* port) {
   reactor_assert(port != nullptr);
   reactor_assert(this->environment() == port->environment());
-<<<<<<< HEAD
-  reactor_assert(this->environment()->phase() == Environment::Phase::Assembly);
-  assert_phase(this, Environment::Phase::Assembly);
-=======
   assert_phase(this, Phase::Assembly);
->>>>>>> b607f1f6
 
-  if (port->is_input()) {
-    validate(this->container() == port->container(),
-             "Input port triggers must belong to the same reactor as the triggered "
-             "reaction");
+  if (port->is_output()) {
+    validate(this->container() == port->container(), "Antidependent output ports must belong to the same reactor as "
+                                                     "the reaction");
   } else {
     validate(this->container() == port->container()->container(),
-             "Output port triggers must belong to a contained reactor");
+             "Antidependent input ports must belong to a contained reactor");
   }
 
-<<<<<<< HEAD
-  reactor_assert(port_trigger_.insert(port).second);
-  port->register_dependency(this, true);
-=======
   [[maybe_unused]] bool result = antidependencies_.insert(port).second;
   reactor_assert(result);
   port->register_antidependency(this);
->>>>>>> b607f1f6
 }
 
 void Reaction::trigger() {
