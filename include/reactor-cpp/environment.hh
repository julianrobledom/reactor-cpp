--- conflicted
+++ resolved
@@ -13,10 +13,7 @@
 #include <string>
 #include <vector>
 
-<<<<<<< HEAD
 #include "reactor-cpp/logging.hh"
-=======
->>>>>>> 82e07c3f
 #include "reactor-cpp/time.hh"
 #include "reactor.hh"
 #include "scheduler.hh"
@@ -62,27 +59,16 @@
   void build_dependency_graph(Reactor* reactor);
   void calculate_indexes();
 
-<<<<<<< HEAD
+  std::mutex shutdown_mutex_{};
+
   auto startup(const TimePoint& start_time) -> std::thread;
 
 public:
   explicit Environment(unsigned int num_workers, bool run_forever = default_run_forever,
-                       bool fast_fwd_execution = default_fast_fwd_execution);
+                       bool fast_fwd_execution = default_fast_fwd_execution, const Duration& timeout = Duration::max());
   explicit Environment(const std::string& name, Environment* containing_environment);
 
   auto name() -> const std::string& { return name_; }
-=======
-  std::mutex shutdown_mutex_{};
-
-public:
-  explicit Environment(unsigned int num_workers, bool run_forever = default_run_forever,
-                       bool fast_fwd_execution = default_fast_fwd_execution, const Duration& timeout = Duration::max())
-      : num_workers_(num_workers)
-      , run_forever_(run_forever)
-      , fast_fwd_execution_(fast_fwd_execution)
-      , scheduler_(this)
-      , timeout_(timeout) {}
->>>>>>> 82e07c3f
 
   void register_reactor(Reactor* reactor);
   void assemble();
