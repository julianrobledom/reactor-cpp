--- conflicted
+++ resolved
@@ -540,22 +540,6 @@
     -> bool {
   return ptr1.get() == ptr2.get();
 }
-<<<<<<< HEAD
-template <class T, bool scalar>
-auto operator==(const MutableValuePtr<T, scalar>& ptr1, std::nullptr_t) noexcept -> bool {
-  return ptr1.get() == nullptr;
-}
-template <class T, bool scalar>
-auto operator==(std::nullptr_t, const MutableValuePtr<T, scalar>& ptr2) noexcept -> bool {
-  return ptr2.get() == nullptr;
-}
-template <class T, bool scalar>
-auto operator==(const ImmutableValuePtr<T, scalar>& ptr1, std::nullptr_t) noexcept -> bool {
-  return ptr1.get() == nullptr;
-}
-template <class T, bool scalar>
-auto operator==(std::nullptr_t, const ImmutableValuePtr<T, scalar>& ptr1) noexcept -> bool {
-=======
 template <class T, bool is_trivial>
 auto operator==(const MutableValuePtr<T, is_trivial>& ptr1, std::nullptr_t) noexcept -> bool {
   return ptr1.get() == nullptr;
@@ -570,7 +554,6 @@
 }
 template <class T, bool is_trivial>
 auto operator==(std::nullptr_t, const ImmutableValuePtr<T, is_trivial>& ptr1) noexcept -> bool {
->>>>>>> 6d196c8b
   return ptr1.get() == nullptr;
 }
 
@@ -584,21 +567,12 @@
 auto operator!=(const ImmutableValuePtr<T, is_trivial>& ptr1, const ImmutableValuePtr<U, is_trivial>& ptr2) -> bool {
   return ptr1.get() != ptr2.get();
 }
-<<<<<<< HEAD
-template <class T, class U, bool scalar>
-auto operator!=(const ImmutableValuePtr<T, scalar>& ptr1, const MutableValuePtr<U, scalar>& ptr2) -> bool {
-  return ptr1.get() != ptr2.get();
-}
-template <class T, class U, bool scalar>
-auto operator!=(const MutableValuePtr<T, scalar>& ptr1, const ImmutableValuePtr<U, scalar>& ptr2) -> bool {
-=======
 template <class T, class U, bool is_trivial>
 auto operator!=(const ImmutableValuePtr<T, is_trivial>& ptr1, const MutableValuePtr<U, is_trivial>& ptr2) -> bool {
   return ptr1.get() != ptr2.get();
 }
 template <class T, class U, bool is_trivial>
 auto operator!=(const MutableValuePtr<T, is_trivial>& ptr1, const ImmutableValuePtr<U, is_trivial>& ptr2) -> bool {
->>>>>>> 6d196c8b
   return ptr1.get() != ptr2.get();
 }
 template <class T, bool is_trivial>
