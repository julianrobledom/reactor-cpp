--- conflicted
+++ resolved
@@ -229,11 +229,8 @@
   _phase = Phase::Startup;
 
   _start_time = get_physical_time();
-<<<<<<< HEAD
+
   // startup all reactors
-=======
-  // start up initialize all reactors
->>>>>>> 048cd094
   for (auto r : _top_level_reactors) {
     r->startup();
   }
