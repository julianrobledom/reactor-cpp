/*
 * Copyright (C) 2022 TU Dresden
 * All rights reserved.
 *
 * Authors:
 *   Tassilo Tanneberger
 */

#ifndef REACTOR_CPP_MULTIPORT_CALLBACK_HH
#define REACTOR_CPP_MULTIPORT_CALLBACK_HH

#include <algorithm>
#include <atomic>
#include <numeric>
#include <iostream>
#include <type_traits>
#include <vector>

namespace multiport {

enum Strategy {
    Callback,
    Linear
};

// fancy custom type_trait taken from stackoverflow 
// which checks if given class has the member function deactivate
template <typename T>
class has_deactivate
{
    using one = char; 
    struct two { char x[2]; }; //NOLINT modernize-use-using

    template <typename C> static auto test( decltype(&C::has_deactivate) ) -> one;
    template <typename C> static auto test(...) -> two;    

public:
    enum { value = sizeof(test<T>(0)) == sizeof(char) };
};

// struct which gets handed to the ports to they can talk back
// to the portbank
struct LockedPortList {
    std::atomic<std::size_t>* size_ = nullptr;
    std::vector<std::size_t>* active_ports_ = nullptr;
    Strategy* strategy_ = nullptr;
};

template <class T, class A = std::allocator<T>>
class PortBankCallBack { //NOLINT cppcoreguidelines-special-member-functions
private:
  std::vector<T> data_{};
  std::vector<std::size_t> active_ports_{};
  std::atomic<std::size_t> size_ = 0;
  Strategy strategy_ = Strategy::Callback;

public:
  using allocator_type = A;
  using value_type = typename A::value_type;
  using reference = typename A::reference;
  using const_reference = typename A::const_reference;
  using difference_type = typename A::difference_type;
  using size_type = typename A::size_type;

  using iterator = typename std::vector<T>::iterator;
  using const_iterator = typename std::vector<T>::const_iterator;

  PortBankCallBack() noexcept = default;

  ~PortBankCallBack() noexcept {
    // we need to tell all the connected ports that this portbank is freed
    if constexpr (std::is_pointer<T>::value) {
      if constexpr (!has_deactivate<std::remove_pointer_t<T>>::value) {
        for (auto i = 0; i < data_.size(); i++) {
          data_[i]->deactivate();
        }
      }
    } else {
      if constexpr (has_deactivate<T>::value) {
        for (auto i = 0; i < data_.size(); i++) {
            data_[i].deactivate();
        }
      }
    }
  };

  auto operator==(const PortBankCallBack& other) const noexcept -> bool {
    return std::equal(std::begin(data_), std::end(data_), std::begin(other.data_), std::end(other.data_));
  }
  auto operator!=(const PortBankCallBack& other) const noexcept -> bool { return !(*this == other); };
  inline auto operator[](std::size_t index) noexcept -> T& { return data_[index]; }
  inline auto operator[](std::size_t index) const noexcept -> const T& { return data_[index]; }

  inline auto begin() noexcept -> iterator { return data_.begin(); };
  inline auto begin() const noexcept -> const_iterator { return data_.begin(); };
  inline auto cbegin() const noexcept -> const_iterator { return data_.cbegin(); };
  inline auto end() noexcept -> iterator { return data_.end(); };
  inline auto end() const noexcept -> const_iterator { return data_.end(); };
  inline auto cend() const noexcept -> const_iterator { return data_.cend(); };

  inline void swap(PortBankCallBack& other) { std::swap(data_, other.data_); };
  inline auto size() const noexcept -> size_type { return data_.size(); };
  inline auto max_size() const noexcept -> size_type { return data_.size(); };
  [[nodiscard]] inline auto empty() const noexcept -> bool { return data_.empty(); };

  [[nodiscard]] inline auto get_active_ports() noexcept -> LockedPortList {
    return LockedPortList {
        &size_,
        &active_ports_,
        &strategy_
    };
  }

  inline void reserve(std::size_t size) noexcept {
    data_.reserve(size);
    active_ports_.reserve(2 * size);
  }

  inline void push_back(const T& elem) noexcept {
    data_.push_back(elem);
  }

  template <class... Args>
  inline void emplace_back(Args&&... args) noexcept {
    data_.emplace_back(args...);
  }

  template <class... Args>
  inline void set(std::size_t index, Args&&... args) noexcept {
    data_[index].set(args...);
  }

  [[nodiscard]] inline auto active_ports_indices() const noexcept -> std::vector<std::size_t> { 
<<<<<<< HEAD
    if (strategy_ == Strategy::Linear) {
      std::vector<std::size_t> v(data_.size());
      std::iota (std::begin(v), std::end(v), 0);
    
      return v;
    }

    std::vector<std::size_t>ports_copy;
    ports_copy.reserve(active_ports_.capacity());

    auto not_contains = [&](std::size_t index) {
        return std::find(std::begin(ports_copy),std::end(ports_copy), index) == std::end(ports_copy);
    };

    {
        std::size_t size = size_.load();
        for (auto i = 0; i < size; i++) {
            auto j = active_ports_[i];
            //if (data_[j].is_present() && not_contains(j)) {
            ports_copy.push_back(j);
            //}
        }

        // this is just ugly and higly dangerous 
        // but other wise I would need to strip out all the const qualifierts
        ((PortBankCallBack*)this)->size_ = ports_copy.size();
        ((PortBankCallBack*)this)->active_ports_ = ports_copy;    
    }

    return std::move(ports_copy); 
=======
    return std::vector<std::size_t>(std::begin(active_ports_), std::begin(active_ports_) + size_.load());
>>>>>>> 8e44c345
  }
};
} // namespace multiport

#endif // REACTOR_CPP_MULTIPORT_CALLBACK_HH

<|MERGE_RESOLUTION|>--- conflicted
+++ resolved
@@ -131,40 +131,14 @@
   }
 
   [[nodiscard]] inline auto active_ports_indices() const noexcept -> std::vector<std::size_t> { 
-<<<<<<< HEAD
     if (strategy_ == Strategy::Linear) {
       std::vector<std::size_t> v(data_.size());
       std::iota (std::begin(v), std::end(v), 0);
-    
+
       return v;
     }
 
-    std::vector<std::size_t>ports_copy;
-    ports_copy.reserve(active_ports_.capacity());
-
-    auto not_contains = [&](std::size_t index) {
-        return std::find(std::begin(ports_copy),std::end(ports_copy), index) == std::end(ports_copy);
-    };
-
-    {
-        std::size_t size = size_.load();
-        for (auto i = 0; i < size; i++) {
-            auto j = active_ports_[i];
-            //if (data_[j].is_present() && not_contains(j)) {
-            ports_copy.push_back(j);
-            //}
-        }
-
-        // this is just ugly and higly dangerous 
-        // but other wise I would need to strip out all the const qualifierts
-        ((PortBankCallBack*)this)->size_ = ports_copy.size();
-        ((PortBankCallBack*)this)->active_ports_ = ports_copy;    
-    }
-
-    return std::move(ports_copy); 
-=======
     return std::vector<std::size_t>(std::begin(active_ports_), std::begin(active_ports_) + size_.load());
->>>>>>> 8e44c345
   }
 };
 } // namespace multiport
