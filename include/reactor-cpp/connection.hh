--- conflicted
+++ resolved
@@ -47,18 +47,15 @@
     port->register_set_callback(upstream_set_callback());
   }
 
-<<<<<<< HEAD
-  virtual void bind_downstream_port(Port<T>* port) { reactor_assert(this->downstream_ports_.insert(port).second); };
   virtual void bind_downstream_ports(const std::vector<BasePort*> ports) {
     // with C++23 we can use insert_rage here
     for (auto* port : ports) {
       reactor_assert(this->downstream_ports_.insert(static_cast<Port<T>*>(port)).second);
     }
-=======
+  }
   virtual void bind_downstream_port(Port<T>* port) {
     [[maybe_unused]] bool result = this->downstream_ports_.insert(port).second;
     reactor_assert(result);
->>>>>>> b607f1f6
   };
 };
 
