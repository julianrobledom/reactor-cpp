--- conflicted
+++ resolved
@@ -59,18 +59,13 @@
   /// Timeout as given in the constructor
   const Duration timeout_{};
 
-<<<<<<< HEAD
   Graph<BasePort> graph_{};
   Graph<BasePort> optimized_graph_{};
-=======
+
   /// The start tag as determined during startup()
   Tag start_tag_{};
   /// The timeout tag as determined during startup()
   Tag timeout_tag_{};
-
-  Graph<BasePort*, ConnectionProperties> graph_{};
-  Graph<BasePort*, ConnectionProperties> optimized_graph_{};
->>>>>>> 3b25ffe3
 
   void build_dependency_graph(Reactor* reactor);
   void calculate_indexes();
