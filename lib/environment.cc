--- conflicted
+++ resolved
@@ -102,19 +102,13 @@
     env->assemble();
   }
 
-<<<<<<< HEAD
-=======
   // If this is the top level environment, then instantiate all connections.
->>>>>>> 3b25ffe3
   if (top_environment_ == nullptr || top_environment_ == this) {
     log::Debug() << "start optimization on port graph";
     this->optimize();
 
     log::Debug() << "instantiating port graph declaration";
-<<<<<<< HEAD
-
-=======
->>>>>>> 3b25ffe3
+
     log::Debug() << "graph: ";
     log::Debug() << optimized_graph_;
 
@@ -161,7 +155,6 @@
       }
     }
   }
-<<<<<<< HEAD
 
   log::Debug() << "Building the Dependency-Graph";
   for (auto* reactor : top_level_reactors_) {
@@ -169,8 +162,6 @@
   }
 
   calculate_indexes();
-=======
->>>>>>> 3b25ffe3
 }
 
 void Environment::build_dependency_graph(Reactor* reactor) { // NOLINT
