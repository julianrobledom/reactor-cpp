/*
 * Copyright (C) 2019 TU Dresden
 * All rights reserved.
 *
 * Authors:
 *   Christian Menard
 */

#ifndef REACTOR_CPP_REACTOR_CPP_HH
#define REACTOR_CPP_REACTOR_CPP_HH

// include everything that is needed to use reactor-cpp
#include "action.hh"
#include "connection.hh"
<<<<<<< HEAD
#include "connection_endpoint.hh"
// TODO only include this if ros is acutally requested (and therefore must be installed)
#include "ros2_connection_endpoint.hh"
=======
#include "connection_properties.hh"
>>>>>>> 521f1d85
#include "environment.hh"
#include "logging.hh"
#include "logical_time.hh"
#include "multiport.hh"
#include "port.hh"
#include "reaction.hh"
#include "reactor.hh"
#include "time.hh"

#endif // REACTOR_CPP_REACTOR_CPP_HH<|MERGE_RESOLUTION|>--- conflicted
+++ resolved
@@ -12,13 +12,10 @@
 // include everything that is needed to use reactor-cpp
 #include "action.hh"
 #include "connection.hh"
-<<<<<<< HEAD
 #include "connection_endpoint.hh"
 // TODO only include this if ros is acutally requested (and therefore must be installed)
 #include "ros2_connection_endpoint.hh"
-=======
 #include "connection_properties.hh"
->>>>>>> 521f1d85
 #include "environment.hh"
 #include "logging.hh"
 #include "logical_time.hh"
