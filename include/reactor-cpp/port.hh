--- conflicted
+++ resolved
@@ -77,13 +77,8 @@
         return false;
     }
 
-<<<<<<< HEAD
     if (active_ports_.active_ports_ != nullptr && *active_ports_.strategy_ == multiport::Strategy::Callback) {
-      auto calculated_index = (*active_ports_.size_)++;
-=======
-    if (active_ports_.active_ports_ != nullptr) {
       auto calculated_index = active_ports_.size_->fetch_add(1, std::memory_order_relaxed);
->>>>>>> 8e44c345
 
       // triggering hard error if calculated_index tries to set a port out that is not in the list
       reactor::reactor_assert(calculated_index < active_ports_.active_ports_->capacity());
