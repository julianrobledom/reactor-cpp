/*
 * Copyright (C) 2019 TU Dresden
 * All rights reserved.
 *
 * Authors:
 *   Christian Menard
 *   Tassilo Tanneberger
 */

#include "reactor-cpp/environment.hh"

#include <algorithm>
#include <fstream>
#include <map>
#include <thread>
#include <vector>

#include "reactor-cpp/action.hh"
#include "reactor-cpp/assert.hh"
#include "reactor-cpp/logging.hh"
#include "reactor-cpp/port.hh"
#include "reactor-cpp/reaction.hh"
#include "reactor-cpp/statistics.hh"
#include "reactor-cpp/time.hh"

namespace reactor {

Environment::Environment(unsigned int num_workers, bool fast_fwd_execution, const Duration& timeout)
    : log_("Environment")
    , num_workers_(num_workers)
    , fast_fwd_execution_(fast_fwd_execution)
    , top_environment_(this)
    , scheduler_(this)
    , timeout_(timeout) {}

Environment::Environment(const std::string& name, Environment* containing_environment)
    : name_(name)
    , log_("Environment " + name)
    , num_workers_(containing_environment->num_workers_)
    , fast_fwd_execution_(containing_environment->fast_fwd_execution_)
    , containing_environment_(containing_environment)
    , top_environment_(containing_environment_->top_environment_)
    , scheduler_(this)
    , timeout_(containing_environment->timeout()) {
  [[maybe_unused]] bool result = containing_environment->contained_environments_.insert(this).second;
  reactor_assert(result);
}

void Environment::construct() {}

void Environment::insert_reactor(Reactor* reactor) {
  reactor_assert(reactor != nullptr);
  validate(this->phase() == Phase::Construction, "Reactors may only be registered during construction phase!");
  validate(reactor->is_top_level(), "The environment may only contain top level reactors!");
  [[maybe_unused]] bool result = top_level_reactors_.insert(reactor).second;
  reactor_assert(result);
}

void Environment::insert_input_action(BaseAction* action) {
  reactor_assert(action != nullptr);
  validate(this->phase() == Phase::Construction, "Input actions may only be registered during construction phase!");
  [[maybe_unused]] bool result = input_actions_.insert(action).second;
  reactor_assert(result);
  run_forever_ = true;
}

void Environment::sync_shutdown() {
  {
    std::lock_guard<std::mutex> lock{shutdown_mutex_};

    if (phase_ >= Phase::Shutdown) {
      // sync_shutdown() was already called -> abort
      return;
    }

    validate(phase_ == Phase::Execution, "sync_shutdown() may only be called during execution phase!");
    phase_ = Phase::Shutdown;
  }

  // the following will only be executed once
  log_.debug() << "Terminating the execution";

  for (auto* reactor : top_level_reactors_) {
    reactor->shutdown();
  }

  phase_ = Phase::Deconstruction;
  scheduler_.stop();
}

void Environment::async_shutdown() {
  auto lock_guard = scheduler_.lock();
  sync_shutdown();
}

auto Environment::startup() -> std::thread {
  validate(this == top_environment_, "startup() may only be called on the top environment");
  return startup(get_physical_time());
}

auto Environment::startup(const TimePoint& start_time) -> std::thread {
  validate(this->phase() == Phase::Assembly, "startup() may only be called during assembly phase!");

  log_.debug() << "Starting the execution";
  phase_ = Phase::Startup;

  this->start_tag_ = Tag::from_physical_time(start_time);
  // start up initialize all reactors

  for (auto* reactor : top_level_reactors_) {
    reactor->startup();
  }

  // start processing events
  phase_ = Phase::Execution;

  return std::thread([this, start_time]() {
    std::vector<std::thread> threads;
    threads.reserve(contained_environments_.size());
    // startup all contained environments recursively
    for (auto* env : contained_environments_) {
      threads.emplace_back(env->startup(start_time));
    }
    // start the local scheduler and wait until it returns
    this->scheduler_.start();

    // then join all the created threads
    for (auto& thread : threads) {
      thread.join();
    }
  });
}
void Environment::draw_connection(std::size_t source, std::size_t sink, ConnectionProperties properties) {
  graph_.add_edge(source, sink, properties);
}

auto Environment::register_port(BasePort* port) noexcept -> std::size_t {
  auto tag = ports_.size();
  port->set_tag(tag);
  ports_.push_back(port);
  return tag;
}

void recursive_assemble(Reactor* container) { // NOLINT
  container->assemble();
  for (auto* reactor : container->reactors()) {
    recursive_assemble(reactor);
  }
}
void Environment::assemble() {
  phase_ = Phase::Assembly;

  // constructing all the reactors
  // this mainly tell the reactors that they should connect their ports and actions not ports and ports
  for (auto* reactor : top_level_reactors_) {
    recursive_assemble(reactor);
  }

  auto graph = optimized_graph_.get_edges();
  // this generates the port graph
  for (auto const& [source, sinks] : graph) {

    auto source_port = source.first;
    auto properties = source.second;

    if (properties.type_ == ConnectionType::Normal) {
      for (const auto destination_port : sinks) {
        ports_[destination_port]->set_inward_binding(ports_[source_port]);
        ports_[source_port]->add_outward_binding(ports_[destination_port]);
        std::cout << "from: " << ports_[source_port]->container()->name() << "." << ports_[source_port]->name()
                  << " --> to: " << ports_[destination_port]->container()->name() << "."
                  << ports_[destination_port]->name() << std::endl;
      }
    } else {
      std::vector<BasePort*> pointers;
      std::transform(std::begin(sinks), std::end(sinks), std::back_inserter(pointers),
                     [this](std::size_t index) { return this->ports_[index]; });
      ports_[source_port]->pull_connection(properties, pointers);
    }
  }

  for (auto* reactor : top_level_reactors_) {
    build_dependency_graph(reactor);
  }

  calculate_indices();

  // this assembles all the contained environments aka enclaves
  for (auto* env : contained_environments_) {
    env->assemble();
  }
}

void Environment::optimize() {
  // TODO: do optimizations
  // TODO: maybe use the phases to guarantee that this is called before assemble
  optimized_graph_ = graph_;
}

void Environment::calculate_indices() {
  // build the graph
  std::map<Reaction*, std::set<Reaction*>> graph;
  for (auto* reaction : reactions_) {
    graph[reaction];
  }
  for (auto dependencies : dependencies_) {
    graph[dependencies.first].insert(dependencies.second);
  }

  log_.debug() << "Reactions sorted by index:";
  unsigned int index = 0;
  while (!graph.empty()) {
    // find nodes with degree zero and assign index
    std::set<Reaction*> degree_zero;
    for (auto& edge : graph) {
      if (edge.second.empty()) {
        edge.first->set_index(index);
        degree_zero.insert(edge.first);
      }
    }

    if (degree_zero.empty()) {
      // export_dependency_graph("/tmp/reactor_dependency_graph.dot");
      throw ValidationError("There is a loop in the dependency graph. Graph was written to "
                            "/tmp/reactor_dependency_graph.dot");
    }

    auto dbg = log_.debug();
    dbg << index << ": ";
    for (auto* reaction : degree_zero) {
      dbg << reaction->fqn() << ", ";
    }

    // reduce graph
    for (auto* reaction : degree_zero) {
      graph.erase(reaction);
    }
    for (auto& edge : graph) {
      for (auto* reaction : degree_zero) {
        edge.second.erase(reaction);
      }
    }

    index++;
  }

  max_reaction_index_ = index - 1;
}

<<<<<<< HEAD
void Environment::build_dependency_graph(Reactor* reactor) {
  // obtain dependencies from each contained reactor
  for (auto* sub_reactor : reactor->reactors()) {
    build_dependency_graph(sub_reactor);
=======
auto Environment::startup() -> std::thread {
  validate(this == top_environment_, "startup() may only be called on the top environment");
  return startup(get_physical_time());
}

auto Environment::startup(const TimePoint& start_time) -> std::thread {
  validate(this->phase() == Phase::Assembly, "startup() may only be called during assembly phase!");

  log_.debug() << "Starting the execution";
  phase_ = Phase::Startup;

  this->start_tag_ = Tag::from_physical_time(start_time);
  // start up initialize all reactors
  for (auto* reactor : top_level_reactors_) {
    reactor->startup();
  }

  // start processing events
  phase_ = Phase::Execution;

  return std::thread([this, start_time]() {
    std::vector<std::thread> threads;
    threads.reserve(contained_environments_.size());
    // startup all contained environments recursively
    for (auto* env : contained_environments_) {
      threads.emplace_back(env->startup(start_time));
    }
    // start the local scheduler and wait until it returns
    this->scheduler_.start();
    // then join all the created threads
    for (auto& thread : threads) {
      thread.join();
    }

    // If this is the top level environment, then print some execution statistics
    if (this->containing_environment_ == nullptr) {
      Statistics::print();
    }
  });
}

void Environment::dump_trigger_to_yaml(std::ofstream& yaml, const BaseAction& trigger) {
  yaml << "      - name: " << trigger.name() << std::endl;
  if (dynamic_cast<const StartupTrigger*>(&trigger) != nullptr) {
    yaml << "        type: startup" << std::endl;
  } else if (dynamic_cast<const ShutdownTrigger*>(&trigger) != nullptr) {
    yaml << "        type: shutdown" << std::endl;
  } else if (dynamic_cast<const Timer*>(&trigger) != nullptr) {
    yaml << "        type: timer" << std::endl;
  } else if (trigger.is_logical()) {
    yaml << "        type: logical action" << std::endl;
  } else {
    yaml << "        type: physical action" << std::endl;
  }
  yaml << "        trigger_of:" << std::endl;
  for (auto* const reaction : trigger.triggers()) {
    yaml << "          - " << reaction->fqn() << std::endl;
  }
  yaml << "        effect_of:" << std::endl;
  for (auto* const reaction : trigger.schedulers()) {
    yaml << "          - " << reaction->fqn() << std::endl;
  }
}

void Environment::dump_instance_to_yaml(std::ofstream& yaml, const Reactor& reactor) {
  yaml << "  " << reactor.fqn() << ':' << std::endl;
  yaml << "    name: " << reactor.name() << std::endl;
  if (reactor.is_top_level()) {
    yaml << "    container: null" << std::endl;
  } else {
    yaml << "    container: " << reactor.container()->fqn() << std::endl;
  }
  yaml << "    reactor_instances:" << std::endl;
  for (auto* const current_reactor : reactor.reactors()) {
    yaml << "      - " << current_reactor->fqn() << std::endl;
  }
  yaml << "    inputs:" << std::endl;
  for (auto* const inputs : reactor.inputs()) {
    dump_port_to_yaml(yaml, *inputs);
  }
  yaml << "    outputs:" << std::endl;
  for (auto* const outputs : reactor.outputs()) {
    dump_port_to_yaml(yaml, *outputs);
  }
  yaml << "    triggers:" << std::endl;
  for (auto* const actions : reactor.actions()) {
    dump_trigger_to_yaml(yaml, *actions);
  }
  yaml << "    reactions:" << std::endl;
  for (auto* const current_reaction : reactor.reactions()) {
    dump_reaction_to_yaml(yaml, *current_reaction);
>>>>>>> b607f1f6
  }
  // get reactions_ from this reactor; also order reactions_ by their priority
  std::map<int, Reaction*> priority_map;
  for (auto* reaction : reactor->reactions()) {
    reactions_.insert(reaction);
    auto result = priority_map.emplace(reaction->priority(), reaction);
    validate(result.second, "priorities must be unique for all reactions_ of the same reactor");
  }

  // connect all reactions_ this reaction depends on
  for (auto* reaction : reactor->reactions()) {
    for (auto* dependency : reaction->dependencies()) {
      auto* source = dependency;
      while (source->has_inward_binding()) {
        source = source->untyped_inward_binding();
      }
      for (auto* antidependency : source->anti_dependencies()) {
        dependencies_.emplace_back(reaction, antidependency);
      }
    }
  }

  // connect reactions_ by priority
  if (priority_map.size() > 1) {
    auto iterator = priority_map.begin();
    auto next = std::next(iterator);
    while (next != priority_map.end()) {
      dependencies_.emplace_back(next->second, iterator->second);
      iterator++;
      next = std::next(iterator);
    }
  }
}

} // namespace reactor<|MERGE_RESOLUTION|>--- conflicted
+++ resolved
@@ -247,104 +247,10 @@
   max_reaction_index_ = index - 1;
 }
 
-<<<<<<< HEAD
 void Environment::build_dependency_graph(Reactor* reactor) {
   // obtain dependencies from each contained reactor
   for (auto* sub_reactor : reactor->reactors()) {
     build_dependency_graph(sub_reactor);
-=======
-auto Environment::startup() -> std::thread {
-  validate(this == top_environment_, "startup() may only be called on the top environment");
-  return startup(get_physical_time());
-}
-
-auto Environment::startup(const TimePoint& start_time) -> std::thread {
-  validate(this->phase() == Phase::Assembly, "startup() may only be called during assembly phase!");
-
-  log_.debug() << "Starting the execution";
-  phase_ = Phase::Startup;
-
-  this->start_tag_ = Tag::from_physical_time(start_time);
-  // start up initialize all reactors
-  for (auto* reactor : top_level_reactors_) {
-    reactor->startup();
-  }
-
-  // start processing events
-  phase_ = Phase::Execution;
-
-  return std::thread([this, start_time]() {
-    std::vector<std::thread> threads;
-    threads.reserve(contained_environments_.size());
-    // startup all contained environments recursively
-    for (auto* env : contained_environments_) {
-      threads.emplace_back(env->startup(start_time));
-    }
-    // start the local scheduler and wait until it returns
-    this->scheduler_.start();
-    // then join all the created threads
-    for (auto& thread : threads) {
-      thread.join();
-    }
-
-    // If this is the top level environment, then print some execution statistics
-    if (this->containing_environment_ == nullptr) {
-      Statistics::print();
-    }
-  });
-}
-
-void Environment::dump_trigger_to_yaml(std::ofstream& yaml, const BaseAction& trigger) {
-  yaml << "      - name: " << trigger.name() << std::endl;
-  if (dynamic_cast<const StartupTrigger*>(&trigger) != nullptr) {
-    yaml << "        type: startup" << std::endl;
-  } else if (dynamic_cast<const ShutdownTrigger*>(&trigger) != nullptr) {
-    yaml << "        type: shutdown" << std::endl;
-  } else if (dynamic_cast<const Timer*>(&trigger) != nullptr) {
-    yaml << "        type: timer" << std::endl;
-  } else if (trigger.is_logical()) {
-    yaml << "        type: logical action" << std::endl;
-  } else {
-    yaml << "        type: physical action" << std::endl;
-  }
-  yaml << "        trigger_of:" << std::endl;
-  for (auto* const reaction : trigger.triggers()) {
-    yaml << "          - " << reaction->fqn() << std::endl;
-  }
-  yaml << "        effect_of:" << std::endl;
-  for (auto* const reaction : trigger.schedulers()) {
-    yaml << "          - " << reaction->fqn() << std::endl;
-  }
-}
-
-void Environment::dump_instance_to_yaml(std::ofstream& yaml, const Reactor& reactor) {
-  yaml << "  " << reactor.fqn() << ':' << std::endl;
-  yaml << "    name: " << reactor.name() << std::endl;
-  if (reactor.is_top_level()) {
-    yaml << "    container: null" << std::endl;
-  } else {
-    yaml << "    container: " << reactor.container()->fqn() << std::endl;
-  }
-  yaml << "    reactor_instances:" << std::endl;
-  for (auto* const current_reactor : reactor.reactors()) {
-    yaml << "      - " << current_reactor->fqn() << std::endl;
-  }
-  yaml << "    inputs:" << std::endl;
-  for (auto* const inputs : reactor.inputs()) {
-    dump_port_to_yaml(yaml, *inputs);
-  }
-  yaml << "    outputs:" << std::endl;
-  for (auto* const outputs : reactor.outputs()) {
-    dump_port_to_yaml(yaml, *outputs);
-  }
-  yaml << "    triggers:" << std::endl;
-  for (auto* const actions : reactor.actions()) {
-    dump_trigger_to_yaml(yaml, *actions);
-  }
-  yaml << "    reactions:" << std::endl;
-  for (auto* const current_reaction : reactor.reactions()) {
-    dump_reaction_to_yaml(yaml, *current_reaction);
->>>>>>> b607f1f6
   }
   // get reactions_ from this reactor; also order reactions_ by their priority
   std::map<int, Reaction*> priority_map;
