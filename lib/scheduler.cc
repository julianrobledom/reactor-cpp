--- conflicted
+++ resolved
@@ -234,15 +234,7 @@
     for (auto* action : *actions) {
       action->cleanup();
     }
-<<<<<<< HEAD
-    // cleanup all set ports
-    for (auto& vec_ports : set_ports_) {
-      for (auto& port : vec_ports) {
-        port->cleanup();
-      }
-
-      vec_ports.clear();
-=======
+
     actions->clear();
     action_list_pool_.emplace_back(std::move(actions));
   }
@@ -251,7 +243,6 @@
   for (auto& vec_ports : set_ports_) {
     for (auto& port : vec_ports) {
       port->cleanup();
->>>>>>> 53b975ca
     }
     vec_ports.clear();
   }
